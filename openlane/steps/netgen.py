--- conflicted
+++ resolved
@@ -172,7 +172,22 @@
 
         design_name = self.config["DESIGN_NAME"]
         reports_dir = os.path.join(self.step_dir, "reports")
-<<<<<<< HEAD
+        stats_file = os.path.join(reports_dir, "lvs.netgen.rpt")
+        stats_file_json = os.path.join(reports_dir, "lvs.netgen.json")
+        mkdirp(reports_dir)
+
+        setup_script = os.path.join(get_script_dir(), "netgen", "setup.tcl")
+
+        with open(self.get_script_path(), "w") as f:
+            for lib in spice_files:
+                print(
+                    f"puts \"Reading SPICE netlist file '{lib}'...\"",
+                    file=f,
+                )
+                print(
+                    f"readnet spice {lib} 1",
+                    file=f,
+                )
         stats_file = os.path.join(reports_dir, "lvs.rpt")
         stats_file_json = os.path.join(reports_dir, "lvs.json")
         netgen_setup = os.path.join(self.step_dir, "setup.tcl")
@@ -197,7 +212,7 @@
         """
         )
         with open(netgen_setup, "w") as f:
-            f.write(open(self.config["NETGEN_SETUP"]).read())
+            f.write(open(setup_script).read())
             f.write(netgen_extra)
         spice_files_commands = []
         for lib in spice_files:
@@ -226,23 +241,6 @@
                     f"""
                     set circuit1 [readnet spice {state_in[DesignFormat.SPICE]}]
                     set circuit2 [readnet verilog /dev/null]"""
-=======
-        stats_file = os.path.join(reports_dir, "lvs.netgen.rpt")
-        stats_file_json = os.path.join(reports_dir, "lvs.netgen.json")
-        mkdirp(reports_dir)
-
-        setup_script = os.path.join(get_script_dir(), "netgen", "setup.tcl")
-
-        with open(self.get_script_path(), "w") as f:
-            for lib in spice_files:
-                print(
-                    f"puts \"Reading SPICE netlist file '{lib}'...\"",
-                    file=f,
-                )
-                print(
-                    f"readnet spice {lib} 1",
-                    file=f,
->>>>>>> 8a5b5ef2
                 )
             )
             .lstrip()
@@ -256,11 +254,7 @@
         )
         with open(self.get_script_path(), "w") as f:
             print(
-<<<<<<< HEAD
                 "\n".join(netgen_commands),
-=======
-                f"lvs {{ {state_in[DesignFormat.SPICE]} {design_name} }} {{ {state_in[DesignFormat.POWERED_NETLIST]} {design_name} }} {setup_script} {stats_file} -json",
->>>>>>> 8a5b5ef2
                 file=f,
             )
         views_updates, metrics_updates = super().run(state_in, **kwargs)
